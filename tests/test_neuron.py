<<<<<<< HEAD
import unittest
from neural_network import neuron_classes as neuron_classes


class TestNeuron(unittest.TestCase):
    """Tests for the `Neuron` class."""

    def setUp(self):
        self.neuron = neuron_classes.Neuron()
        self.forward_neuron = neuron_classes.Neuron()

    def test_repeat_init(self):
        self.neuron.set_bias(5)
        self.neuron.set_weights({self.forward_neuron: 5})
        self.neuron.set_weight(self.forward_neuron, 5)
        self.neuron = neuron_classes.Neuron()
        assert self.neuron.get_bias() == 0
        assert self.neuron.get_weights() == {}
        assert self.forward_neuron.get_weights() == {}

    def test_bias(self):
        self.neuron.set_bias(5)
        assert self.neuron.get_bias() == 5
        assert self.forward_neuron.get_bias() == 0

    def test_initial_weights(self):
        assert self.neuron.get_weights() == {}
        assert self.forward_neuron.get_weights() == {}

    def test_weights(self):
        assert self.forward_neuron.get_weights() == {}
        self.neuron.set_weights({self.forward_neuron: 5})
        assert self.neuron.get_weights() == {self.forward_neuron: 5}
        assert self.forward_neuron.get_weights() == {}

    def test_weight(self):
        self.neuron.set_weight(self.forward_neuron, 5)
        assert self.neuron.get_weights() == {self.forward_neuron: 5}
        assert self.forward_neuron.get_weights() == {}

    def test_activation(self):
        self.neuron.set_activation(5)
        assert self.neuron.get_activation() == 5
        assert self.forward_neuron.get_activation() == 0


class TestNeuronLayer(unittest.TestCase):
    """Tests for the `NeuronLayer` class."""

    def setUp(self):
        self.initial_neuron = neuron_classes.Neuron()
        self.neuron = neuron_classes.Neuron()
        self.forward_neuron = neuron_classes.Neuron()

        self.forward_neuron_layer = neuron_classes.NeuronLayer(
            size=-1,
            neurons=[self.forward_neuron],
        )
        self.neuron_layer = neuron_classes.NeuronLayer(
            size=-1,
            neurons=[self.neuron],
            next_layer=self.forward_neuron_layer,
        )
        self.initial_neuron_layer = neuron_classes.NeuronLayer(
            size=-1,
            neurons=[self.initial_neuron],
            next_layer=self.neuron_layer,
            initial_layer=True,
        )

    def test_get_neurons(self):
        assert self.initial_neuron_layer.get_neurons() == [self.initial_neuron]
        assert self.neuron_layer.get_neurons() == [self.neuron]
        assert self.forward_neuron_layer.get_neurons() == [self.forward_neuron]

    def test_get_next_layer(self):
        assert self.initial_neuron_layer.get_next_layer() == self.neuron_layer
        assert self.neuron_layer.get_next_layer() == self.forward_neuron_layer
        assert self.forward_neuron_layer.get_next_layer() is None

    def test_get_biases(self):
        self.initial_neuron.set_bias(1)
        self.neuron.set_bias(2)
        self.forward_neuron.set_bias(3)

        assert self.initial_neuron_layer.get_biases() == [1]
        assert self.neuron_layer.get_biases() == [2]
        assert self.forward_neuron_layer.get_biases() == [3]

    def test_activate_initial_layer(self):
        self.initial_neuron_layer.activate_initial_layer([])
        assert self.initial_neuron.get_activation() == 0

        self.initial_neuron_layer.activate_initial_layer([5, 5])
        assert self.initial_neuron.get_activation() == 0

        self.initial_neuron_layer.activate_initial_layer([5])
        assert self.initial_neuron.get_activation() == 5

        self.neuron_layer.activate_initial_layer([5])
        self.forward_neuron_layer.activate_initial_layer([5])
        assert self.neuron.get_activation() == 0
        assert self.forward_neuron.get_activation() == 0

    def test_neuron_layer_activate_next_layer(self):
        """TODO"""


class TestNeuralNetwork(unittest.TestCase):
    """Tests for the `Network` class."""

    def setUp(self):
        self.initial_neuron = neuron_classes.Neuron()
        self.neuron = neuron_classes.Neuron()
        self.forward_neuron = neuron_classes.Neuron()

        self.forward_neuron_layer = neuron_classes.NeuronLayer(
            size=-1,
            neurons=[self.forward_neuron],
        )
        self.neuron_layer = neuron_classes.NeuronLayer(
            size=-1,
            neurons=[self.neuron],
            next_layer=self.forward_neuron_layer,
        )
        self.initial_neuron_layer = neuron_classes.NeuronLayer(
            size=-1,
            neurons=[self.initial_neuron],
            next_layer=self.neuron_layer,
            initial_layer=True,
        )

        self.neural_network = neuron_classes.Network(
            layers=[
                self.initial_neuron_layer,
                self.neuron_layer,
                self.forward_neuron_layer,
            ]
        )

    def test_get_initial_layer(self):
        assert self.neural_network.get_initial_layer() == self.initial_neuron_layer

    def test_get_output_layer(self):
        assert self.neural_network.get_output_layer() == self.forward_neuron_layer

    def test_get_layers(self):
        assert self.neural_network.get_layers() == [
            self.initial_neuron_layer,
            self.neuron_layer,
            self.forward_neuron_layer,
        ]

    def test_think(self):
        """TODO"""

    def test_train(self):
        """TODO"""


if __name__ == "__main__":
    unittest.main()
=======
import pytest
from neural_network import neuron_classes as neuron_classes


@pytest.fixture
def neuron():
    return neuron_classes.Neuron()


@pytest.fixture
def forward_neuron():
    return neuron_classes.Neuron()


def test_repeat_init(forward_neuron):
    neuron = neuron_classes.Neuron()
    neuron.bias = 5
    neuron.weights = {forward_neuron: 5}
    neuron.weights[forward_neuron] = 5
    neuron = neuron_classes.Neuron()
    assert neuron.bias == 0
    assert neuron.weights == {}
    assert forward_neuron.weights == {}


def test_bias(neuron, forward_neuron):
    neuron.bias = 5
    assert neuron.bias == 5
    assert forward_neuron.bias == 0


def test_initial_weights(neuron, forward_neuron):
    assert neuron.weights == {}
    assert forward_neuron.weights == {}


def test_weights(neuron, forward_neuron):
    assert forward_neuron.weights == {}
    neuron.weights = {forward_neuron: 5}
    assert neuron.weights == {forward_neuron: 5}
    assert forward_neuron.weights == {}


def test_weight(neuron, forward_neuron):
    neuron.weights[forward_neuron] = 5
    assert neuron.weights == {forward_neuron: 5}
    assert forward_neuron.weights == {}


def test_activation(neuron, forward_neuron):
    neuron.activation = 5
    assert neuron.activation == 5
    assert forward_neuron.activation == 0
>>>>>>> 488a989a
<|MERGE_RESOLUTION|>--- conflicted
+++ resolved
@@ -1,167 +1,3 @@
-<<<<<<< HEAD
-import unittest
-from neural_network import neuron_classes as neuron_classes
-
-
-class TestNeuron(unittest.TestCase):
-    """Tests for the `Neuron` class."""
-
-    def setUp(self):
-        self.neuron = neuron_classes.Neuron()
-        self.forward_neuron = neuron_classes.Neuron()
-
-    def test_repeat_init(self):
-        self.neuron.set_bias(5)
-        self.neuron.set_weights({self.forward_neuron: 5})
-        self.neuron.set_weight(self.forward_neuron, 5)
-        self.neuron = neuron_classes.Neuron()
-        assert self.neuron.get_bias() == 0
-        assert self.neuron.get_weights() == {}
-        assert self.forward_neuron.get_weights() == {}
-
-    def test_bias(self):
-        self.neuron.set_bias(5)
-        assert self.neuron.get_bias() == 5
-        assert self.forward_neuron.get_bias() == 0
-
-    def test_initial_weights(self):
-        assert self.neuron.get_weights() == {}
-        assert self.forward_neuron.get_weights() == {}
-
-    def test_weights(self):
-        assert self.forward_neuron.get_weights() == {}
-        self.neuron.set_weights({self.forward_neuron: 5})
-        assert self.neuron.get_weights() == {self.forward_neuron: 5}
-        assert self.forward_neuron.get_weights() == {}
-
-    def test_weight(self):
-        self.neuron.set_weight(self.forward_neuron, 5)
-        assert self.neuron.get_weights() == {self.forward_neuron: 5}
-        assert self.forward_neuron.get_weights() == {}
-
-    def test_activation(self):
-        self.neuron.set_activation(5)
-        assert self.neuron.get_activation() == 5
-        assert self.forward_neuron.get_activation() == 0
-
-
-class TestNeuronLayer(unittest.TestCase):
-    """Tests for the `NeuronLayer` class."""
-
-    def setUp(self):
-        self.initial_neuron = neuron_classes.Neuron()
-        self.neuron = neuron_classes.Neuron()
-        self.forward_neuron = neuron_classes.Neuron()
-
-        self.forward_neuron_layer = neuron_classes.NeuronLayer(
-            size=-1,
-            neurons=[self.forward_neuron],
-        )
-        self.neuron_layer = neuron_classes.NeuronLayer(
-            size=-1,
-            neurons=[self.neuron],
-            next_layer=self.forward_neuron_layer,
-        )
-        self.initial_neuron_layer = neuron_classes.NeuronLayer(
-            size=-1,
-            neurons=[self.initial_neuron],
-            next_layer=self.neuron_layer,
-            initial_layer=True,
-        )
-
-    def test_get_neurons(self):
-        assert self.initial_neuron_layer.get_neurons() == [self.initial_neuron]
-        assert self.neuron_layer.get_neurons() == [self.neuron]
-        assert self.forward_neuron_layer.get_neurons() == [self.forward_neuron]
-
-    def test_get_next_layer(self):
-        assert self.initial_neuron_layer.get_next_layer() == self.neuron_layer
-        assert self.neuron_layer.get_next_layer() == self.forward_neuron_layer
-        assert self.forward_neuron_layer.get_next_layer() is None
-
-    def test_get_biases(self):
-        self.initial_neuron.set_bias(1)
-        self.neuron.set_bias(2)
-        self.forward_neuron.set_bias(3)
-
-        assert self.initial_neuron_layer.get_biases() == [1]
-        assert self.neuron_layer.get_biases() == [2]
-        assert self.forward_neuron_layer.get_biases() == [3]
-
-    def test_activate_initial_layer(self):
-        self.initial_neuron_layer.activate_initial_layer([])
-        assert self.initial_neuron.get_activation() == 0
-
-        self.initial_neuron_layer.activate_initial_layer([5, 5])
-        assert self.initial_neuron.get_activation() == 0
-
-        self.initial_neuron_layer.activate_initial_layer([5])
-        assert self.initial_neuron.get_activation() == 5
-
-        self.neuron_layer.activate_initial_layer([5])
-        self.forward_neuron_layer.activate_initial_layer([5])
-        assert self.neuron.get_activation() == 0
-        assert self.forward_neuron.get_activation() == 0
-
-    def test_neuron_layer_activate_next_layer(self):
-        """TODO"""
-
-
-class TestNeuralNetwork(unittest.TestCase):
-    """Tests for the `Network` class."""
-
-    def setUp(self):
-        self.initial_neuron = neuron_classes.Neuron()
-        self.neuron = neuron_classes.Neuron()
-        self.forward_neuron = neuron_classes.Neuron()
-
-        self.forward_neuron_layer = neuron_classes.NeuronLayer(
-            size=-1,
-            neurons=[self.forward_neuron],
-        )
-        self.neuron_layer = neuron_classes.NeuronLayer(
-            size=-1,
-            neurons=[self.neuron],
-            next_layer=self.forward_neuron_layer,
-        )
-        self.initial_neuron_layer = neuron_classes.NeuronLayer(
-            size=-1,
-            neurons=[self.initial_neuron],
-            next_layer=self.neuron_layer,
-            initial_layer=True,
-        )
-
-        self.neural_network = neuron_classes.Network(
-            layers=[
-                self.initial_neuron_layer,
-                self.neuron_layer,
-                self.forward_neuron_layer,
-            ]
-        )
-
-    def test_get_initial_layer(self):
-        assert self.neural_network.get_initial_layer() == self.initial_neuron_layer
-
-    def test_get_output_layer(self):
-        assert self.neural_network.get_output_layer() == self.forward_neuron_layer
-
-    def test_get_layers(self):
-        assert self.neural_network.get_layers() == [
-            self.initial_neuron_layer,
-            self.neuron_layer,
-            self.forward_neuron_layer,
-        ]
-
-    def test_think(self):
-        """TODO"""
-
-    def test_train(self):
-        """TODO"""
-
-
-if __name__ == "__main__":
-    unittest.main()
-=======
 import pytest
 from neural_network import neuron_classes as neuron_classes
 
@@ -214,5 +50,4 @@
 def test_activation(neuron, forward_neuron):
     neuron.activation = 5
     assert neuron.activation == 5
-    assert forward_neuron.activation == 0
->>>>>>> 488a989a
+    assert forward_neuron.activation == 0